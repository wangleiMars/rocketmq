--- conflicted
+++ resolved
@@ -15,8 +15,35 @@
  */
 package com.alibaba.rocketmq.store;
 
-import com.alibaba.rocketmq.common.*;
+import static com.alibaba.rocketmq.store.config.BrokerRole.SLAVE;
+
+import java.io.File;
+import java.io.IOException;
+import java.net.SocketAddress;
+import java.nio.ByteBuffer;
+import java.util.Collections;
+import java.util.HashMap;
+import java.util.Iterator;
+import java.util.Map;
+import java.util.Map.Entry;
+import java.util.Set;
+import java.util.concurrent.ConcurrentHashMap;
+import java.util.concurrent.Executors;
+import java.util.concurrent.ScheduledExecutorService;
+import java.util.concurrent.TimeUnit;
+import java.util.concurrent.atomic.AtomicLong;
+
+import org.slf4j.Logger;
+import org.slf4j.LoggerFactory;
+
+import com.alibaba.rocketmq.common.BrokerConfig;
+import com.alibaba.rocketmq.common.MixAll;
+import com.alibaba.rocketmq.common.ServiceThread;
+import com.alibaba.rocketmq.common.SystemClock;
+import com.alibaba.rocketmq.common.ThreadFactoryImpl;
+import com.alibaba.rocketmq.common.UtilAll;
 import com.alibaba.rocketmq.common.constant.LoggerName;
+import com.alibaba.rocketmq.common.message.MessageConst;
 import com.alibaba.rocketmq.common.message.MessageDecoder;
 import com.alibaba.rocketmq.common.message.MessageExt;
 import com.alibaba.rocketmq.common.protocol.heartbeat.SubscriptionData;
@@ -30,22 +57,7 @@
 import com.alibaba.rocketmq.store.index.QueryOffsetResult;
 import com.alibaba.rocketmq.store.schedule.ScheduleMessageService;
 import com.alibaba.rocketmq.store.stats.BrokerStatsManager;
-import org.slf4j.Logger;
-import org.slf4j.LoggerFactory;
-
-import java.io.File;
-import java.io.IOException;
-import java.net.SocketAddress;
-import java.nio.ByteBuffer;
-import java.util.*;
-import java.util.Map.Entry;
-import java.util.concurrent.ConcurrentHashMap;
-import java.util.concurrent.Executors;
-import java.util.concurrent.ScheduledExecutorService;
-import java.util.concurrent.TimeUnit;
-import java.util.concurrent.atomic.AtomicLong;
-
-import static com.alibaba.rocketmq.store.config.BrokerRole.SLAVE;
+
 
 /**
  * 存储层默认实现
@@ -1760,181 +1772,4 @@
         }
 
     }
-<<<<<<< HEAD
-
-
-    @Override
-    public long getCommitLogOffsetInQueue(String topic, int queueId, long cqOffset) {
-        ConsumeQueue consumeQueue = findConsumeQueue(topic, queueId);
-        if (consumeQueue != null) {
-            SelectMapedBufferResult bufferConsumeQueue = consumeQueue.getIndexBuffer(cqOffset);
-            if (bufferConsumeQueue != null) {
-                try {
-                    long offsetPy = bufferConsumeQueue.getByteBuffer().getLong();
-                    return offsetPy;
-                }
-                finally {
-                    bufferConsumeQueue.release();
-                }
-            }
-        }
-
-        return 0;
-    }
-
-
-    @Override
-    public long getMinPhyOffset() {
-        return this.commitLog.getMinOffset();
-    }
-
-
-    @Override
-    public long slaveFallBehindMuch() {
-        return this.commitLog.getMaxOffset() - this.haService.getPush2SlaveMaxOffset().get();
-    }
-
-
-    @Override
-    public int cleanUnusedTopic(Set<String> topics) {
-        Iterator<Entry<String, ConcurrentHashMap<Integer, ConsumeQueue>>> it = this.consumeQueueTable.entrySet().iterator();
-        while (it.hasNext()) {
-            Entry<String, ConcurrentHashMap<Integer, ConsumeQueue>> next = it.next();
-            String topic = next.getKey();
-            // Topic可以删除
-            if (!topics.contains(topic) && !topic.equals(ScheduleMessageService.SCHEDULE_TOPIC)) {
-                ConcurrentHashMap<Integer, ConsumeQueue> queueTable = next.getValue();
-                for (ConsumeQueue cq : queueTable.values()) {
-                    cq.destroy();
-                    log.info("cleanUnusedTopic: {} {} ConsumeQueue cleaned", //
-                        cq.getTopic(), //
-                        cq.getQueueId() //
-                    );
-
-                    this.commitLog.removeQueurFromTopicQueueTable(cq.getTopic(), cq.getQueueId());
-                }
-                it.remove();
-
-                log.info("cleanUnusedTopic: {},topic destroyed", topic);
-            }
-        }
-
-        return 0;
-    }
-
-
-    public Map<String, Long> getMessageIds(final String topic, final int queueId, long minOffset, long maxOffset, SocketAddress storeHost) {
-        Map<String, Long> messageIds = new HashMap<String, Long>();
-        if (this.shutdown) {
-            return messageIds;
-        }
-
-        ConsumeQueue consumeQueue = findConsumeQueue(topic, queueId);
-        if (consumeQueue != null) {
-            minOffset = Math.max(minOffset, consumeQueue.getMinOffsetInQuque());
-            maxOffset = Math.min(maxOffset, consumeQueue.getMaxOffsetInQuque());
-
-            if (maxOffset == 0) {
-                return messageIds;
-            }
-
-            long nextOffset = minOffset;
-            while (nextOffset < maxOffset) {
-                SelectMapedBufferResult bufferConsumeQueue = consumeQueue.getIndexBuffer(nextOffset);
-                if (bufferConsumeQueue != null) {
-                    try {
-                        int i = 0;
-                        for (; i < bufferConsumeQueue.getSize(); i += ConsumeQueue.CQStoreUnitSize) {
-                            long offsetPy = bufferConsumeQueue.getByteBuffer().getLong();
-                            final ByteBuffer msgIdMemory = ByteBuffer.allocate(MessageDecoder.MSG_ID_LENGTH);
-                            String msgId =
-                                    MessageDecoder.createMessageId(msgIdMemory, MessageExt.SocketAddress2ByteBuffer(storeHost), offsetPy);
-                            messageIds.put(msgId, nextOffset++);
-                            if (nextOffset > maxOffset) {
-                                return messageIds;
-                            }
-                        }
-                    }
-                    finally {
-                        // 必须释放资源
-                        bufferConsumeQueue.release();
-                    }
-                }
-                else {
-                    return messageIds;
-                }
-            }
-        }
-        return messageIds;
-    }
-
-
-    private boolean checkInDiskByCommitOffset(long offsetPy, long maxOffsetPy) {
-        long memory = (long) (StoreUtil.TotalPhysicalMemorySize * (this.messageStoreConfig.getAccessMessageInMemoryMaxRatio() / 100.0));
-        return (maxOffsetPy - offsetPy) > memory;
-    }
-
-
-    @Override
-    public boolean checkInDiskByConsumeOffset(final String topic, final int queueId, long consumeOffset) {
-        // 有个读写锁，所以只访问一次，避免锁开销影响性能
-        final long maxOffsetPy = this.commitLog.getMaxOffset();
-
-        ConsumeQueue consumeQueue = findConsumeQueue(topic, queueId);
-        if (consumeQueue != null) {
-            SelectMapedBufferResult bufferConsumeQueue = consumeQueue.getIndexBuffer(consumeOffset);
-            if (bufferConsumeQueue != null) {
-                try {
-                    for (int i = 0; i < bufferConsumeQueue.getSize();) {
-                        i += ConsumeQueue.CQStoreUnitSize;
-                        long offsetPy = bufferConsumeQueue.getByteBuffer().getLong();
-                        return checkInDiskByCommitOffset(offsetPy, maxOffsetPy);
-                    }
-                }
-                finally {
-                    // 必须释放资源
-                    bufferConsumeQueue.release();
-                }
-            }
-            else {
-                return false;
-            }
-        }
-        return false;
-    }
-
-
-    public BrokerStatsManager getBrokerStatsManager() {
-        return brokerStatsManager;
-    }
-
-
-    public long dispatchBehindBytes() {
-        return this.reputMessageService.behind();
-    }
-
-    @Override
-    public long flush() {
-        return this.commitLog.flush();
-    }
-
-
-    @Override
-    public void resetWriteOffset(long phyOffset) {
-        throw new RuntimeException("unsupported method");
-    }
-
-
-    @Override
-    public void setConfirmOffset(long phyOffset) {
-        throw new RuntimeException("unsupported method");
-    }
-
-
-    @Override
-    public long getConfirmOffset() {
-        throw new RuntimeException("unsupported method");
-    }
-=======
->>>>>>> 7d66d5bf
 }
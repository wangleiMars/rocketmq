--- conflicted
+++ resolved
@@ -205,7 +205,6 @@
             responseHeader.setMaxOffset(getMessageResult.getMaxOffset());
 
 
-<<<<<<< HEAD
             if (getMessageResult.isSuggestPullingFromSlave()) {
                 responseHeader.setSuggestWhichBrokerId(subscriptionGroupConfig.getWhichBrokerWhenConsumeSlowly());
 
@@ -216,7 +215,7 @@
 
             else {
                 responseHeader.setSuggestWhichBrokerId(subscriptionGroupConfig.getBrokerId());
-=======
+
             switch (this.brokerController.getMessageStoreConfig().getBrokerRole()) {
                 case ASYNC_MASTER:
                 case SYNC_MASTER:
@@ -240,7 +239,6 @@
                 }
             } else {
                 responseHeader.setSuggestWhichBrokerId(MixAll.MASTER_ID);
->>>>>>> 1b505476
             }
 
             switch (getMessageResult.getStatus()) {
@@ -346,16 +344,11 @@
                     this.brokerController.getBrokerStatsManager().incBrokerGetNums(getMessageResult.getMessageCount());
 
                     if (this.brokerController.getBrokerConfig().isTransferMsgByHeap()) {
-<<<<<<< HEAD
-                        final byte[] r = this.readGetMessageResult(getMessageResult, requestHeader.getConsumerGroup(),
-                                requestHeader.getTopic(), requestHeader.getQueueId());
-=======
                         final long beginTimeMills = this.brokerController.getMessageStore().now();
                         final byte[] r = this.readGetMessageResult(getMessageResult);
                         this.brokerController.getBrokerStatsManager().incGroupGetLatency(requestHeader.getConsumerGroup(), //
                                 requestHeader.getTopic(), requestHeader.getQueueId(),//
                                 (int) (this.brokerController.getMessageStore().now() - beginTimeMills));
->>>>>>> 1b505476
                         response.setBody(r);
                     } else {
                         try {
